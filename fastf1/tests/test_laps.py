--- conflicted
+++ resolved
@@ -167,7 +167,6 @@
 
 
 @pytest.mark.f1telapi
-<<<<<<< HEAD
 def test_laps_pick_laps(reference_laps_data):
     session, laps = reference_laps_data
 
@@ -267,11 +266,8 @@
 
 
 @pytest.mark.f1telapi
-def test_split_quali_laps():
-=======
 @pytest.mark.parametrize("source", ["session_status", "timing_data"])
 def test_split_quali_laps(source):
->>>>>>> 44cbf153
     session = fastf1.get_session(2023, 2, 'Q')
     session.load(telemetry=False, weather=False)
 
